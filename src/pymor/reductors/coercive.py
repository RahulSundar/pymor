# This file is part of the pyMOR project (http://www.pymor.org).
# Copyright 2013-2017 pyMOR developers and contributors. All rights reserved.
# License: BSD 2-Clause License (http://opensource.org/licenses/BSD-2-Clause)

import numpy as np

from pymor.core.interfaces import ImmutableInterface
from pymor.operators.constructions import LincombOperator, induced_norm
from pymor.operators.numpy import NumpyMatrixOperator
from pymor.reductors.basic import GenericRBReductor
from pymor.reductors.residual import ResidualReductor
from pymor.vectorarrays.numpy import NumpyVectorSpace


class CoerciveRBReductor(GenericRBReductor):
    """Reduced Basis reductor for |StationaryDiscretizations| with coercive linear operator.

    The only addition to :class:`~pymor.reductors.basic.GenericRBReductor` is an error
    estimator which evaluates the dual norm of the residual with respect to a given inner
    product. For the reduction of the residual we use
    :class:`~pymor.reductors.residual.ResidualReductor` for improved numerical stability
    [BEOR14]_.

    .. [BEOR14] A. Buhr, C. Engwer, M. Ohlberger, S. Rave, A Numerically Stable A
                Posteriori Error Estimator for Reduced Basis Approximations of Elliptic
                Equations, Proceedings of the 11th World Congress on Computational
                Mechanics, 2014.

    Parameters
    ----------
    d
        The |Discretization| which is to be reduced.
    RB
        |VectorArray| containing the reduced basis on which to project.
    orthogonal_projection
        List of keys in `d.operators` for which the corresponding |Operator|
        should be orthogonally projected (i.e. operators which map to vectors in
        contrast to bilinear forms which map to functionals).
    product
        Inner product for the projection of the |Operators| given by
        `orthogonal_projection` and for the computation of Riesz representatives
        of the residual. If `None`, the Euclidean product is used.
    coercivity_estimator
        `None` or a |Parameterfunctional| returning a lower bound for the coercivity
        constant of the given problem. Note that the computed error estimate is only
        guaranteed to be an upper bound for the error when an appropriate coercivity
        estimate is specified.
    """

    def __init__(self, d, RB=None, orthogonal_projection=('initial_data',), product=None,
                 coercivity_estimator=None):
        super().__init__(d, RB,
                         orthogonal_projection=orthogonal_projection,
                         product=product)
        self.coercivity_estimator = coercivity_estimator
        self.residual_reductor = ResidualReductor(self.RB, self.d.operator, self.d.rhs,
                                                  product=product)

    def _reduce(self):
        with self.logger.block('RB projection ...'):
            rd = super()._reduce()

        with self.logger.block('Assembling error estimator ...'):
            residual = self.residual_reductor.reduce()

            estimator = CoerciveRBEstimator(residual, tuple(self.residual_reductor.residual_range_dims),
                                            self.coercivity_estimator)
            rd = rd.with_(estimator=estimator)

        return rd


class CoerciveRBEstimator(ImmutableInterface):
    """Instantiated by :class:`CoerciveRBReductor`.

    Not to be used directly.
    """

    def __init__(self, residual, residual_range_dims, coercivity_estimator):
        self.residual = residual
        self.residual_range_dims = residual_range_dims
        self.coercivity_estimator = coercivity_estimator

    def estimate(self, U, mu, discretization):
        est = self.residual.apply(U, mu=mu).l2_norm()
        if self.coercivity_estimator:
            est /= self.coercivity_estimator(mu)
        return est

    def restricted_to_subbasis(self, dim, discretization):
        if self.residual_range_dims:
            residual_range_dims = self.residual_range_dims[:dim + 1]
            residual = self.residual.projected_to_subbasis(residual_range_dims[-1], dim)
            return CoerciveRBEstimator(residual, residual_range_dims, self.coercivity_estimator)
        else:
<<<<<<< HEAD
            self.logger.warn('Cannot efficiently reduce to subbasis')
            return CoerciveRBEstimator(self.residual.projected_to_subbasis(None, dim), None,
                                       self.coercivity_estimator)
=======
            self.logger.warning('Cannot efficiently reduce to subbasis')
            return ReduceCoerciveEstimator(self.residual.projected_to_subbasis(None, dim), None,
                                           self.coercivity_estimator)
>>>>>>> e914a3e3


class SimpleCoerciveRBReductor(GenericRBReductor):
    """Reductor for linear |StationaryDiscretizations| with affinely decomposed operator and rhs.

    .. note::
       The reductor :class:`CoerciveRBReductor` can be used for arbitrary coercive
       |StationaryDiscretizations| and offers an improved error estimator
       with better numerical stability.

    The only addition is to :class:`~pymor.reductors.basic.GenericRBReductor` is an error
    estimator, which evaluates the norm of the residual with respect to a given inner product.

    Parameters
    ----------
    d
        The |Discretization| which is to be reduced.
    RB
        |VectorArray| containing the reduced basis on which to project.
    orthogonal_projection
        List of keys in `d.operators` for which the corresponding |Operator|
        should be orthogonally projected (i.e. operators which map to vectors in
        contrast to bilinear forms which map to functionals).
    product
        Inner product for the projection of the |Operators| given by
        `orthogonal_projection` and for the computation of Riesz representatives
        of the residual. If `None`, the Euclidean product is used.
    coercivity_estimator
        `None` or a |Parameterfunctional| returning a lower bound for the coercivity
        constant of the given problem. Note that the computed error estimate is only
        guaranteed to be an upper bound for the error when an appropriate coercivity
        estimate is specified.
    """

    def __init__(self, d, RB=None, orthogonal_projection=('initial_data',), product=None,
                 coercivity_estimator=None):
        assert d.linear
        assert isinstance(d.operator, LincombOperator)
        assert all(not op.parametric for op in d.operator.operators)
        if d.rhs.parametric:
            assert isinstance(d.rhs, LincombOperator)
            assert all(not op.parametric for op in d.rhs.operators)

        super().__init__(d, RB,
                         orthogonal_projection=orthogonal_projection,
                         product=product)
        self.coercivity_estimator = coercivity_estimator
        self.residual_reductor = ResidualReductor(self.RB, self.d.operator, self.d.rhs,
                                                  product=product)
        self.extends = None

    def _reduce(self):
        d, RB, extends = self.d, self.RB, self.extends
        rd = super()._reduce()
        if extends:
            old_RB_size = extends[0]
            old_data = extends[1]
        else:
            old_RB_size = 0

        # compute data for estimator
        space = d.operator.source

        # compute the Riesz representative of (U, .)_L2 with respect to product
        def riesz_representative(U):
            if self.product is None:
                return U.copy()
            else:
                return self.product.apply_inverse(U)

        def append_vector(U, R, RR):
            RR.append(riesz_representative(U), remove_from_other=True)
            R.append(U, remove_from_other=True)

        # compute all components of the residual
        if extends:
            R_R, RR_R = old_data['R_R'], old_data['RR_R']
        elif not d.rhs.parametric:
            R_R = space.empty(reserve=1)
            RR_R = space.empty(reserve=1)
            append_vector(d.rhs.as_source_array(), R_R, RR_R)
        else:
            R_R = space.empty(reserve=len(d.rhs.operators))
            RR_R = space.empty(reserve=len(d.rhs.operators))
            for op in d.rhs.operators:
                append_vector(op.as_source_array(), R_R, RR_R)

        if len(RB) == 0:
            R_Os = [space.empty()]
            RR_Os = [space.empty()]
        elif not d.operator.parametric:
            R_Os = [space.empty(reserve=len(RB))]
            RR_Os = [space.empty(reserve=len(RB))]
            for i in range(len(RB)):
                append_vector(-d.operator.apply(RB[i]), R_Os[0], RR_Os[0])
        else:
            R_Os = [space.empty(reserve=len(RB)) for _ in range(len(d.operator.operators))]
            RR_Os = [space.empty(reserve=len(RB)) for _ in range(len(d.operator.operators))]
            if old_RB_size > 0:
                for op, R_O, RR_O, old_R_O, old_RR_O in zip(d.operator.operators, R_Os, RR_Os,
                                                            old_data['R_Os'], old_data['RR_Os']):
                    R_O.append(old_R_O)
                    RR_O.append(old_RR_O)
            for op, R_O, RR_O in zip(d.operator.operators, R_Os, RR_Os):
                for i in range(old_RB_size, len(RB)):
                    append_vector(-op.apply(RB[i]), R_O, RR_O)

        # compute Gram matrix of the residuals
        R_RR = RR_R.dot(R_R)
        R_RO = np.hstack([RR_R.dot(R_O) for R_O in R_Os])
        R_OO = np.vstack([np.hstack([RR_O.dot(R_O) for R_O in R_Os]) for RR_O in RR_Os])

        estimator_matrix = np.empty((len(R_RR) + len(R_OO),) * 2)
        estimator_matrix[:len(R_RR), :len(R_RR)] = R_RR
        estimator_matrix[len(R_RR):, len(R_RR):] = R_OO
        estimator_matrix[:len(R_RR), len(R_RR):] = R_RO
        estimator_matrix[len(R_RR):, :len(R_RR)] = R_RO.T

        estimator_matrix = NumpyMatrixOperator(estimator_matrix)

        estimator = SimpleCoerciveRBEstimator(estimator_matrix, self.coercivity_estimator)
        rd = rd.with_(estimator=estimator)

        self.extends = (len(RB), dict(R_R=R_R, RR_R=RR_R, R_Os=R_Os, RR_Os=RR_Os))

        return rd


class SimpleCoerciveRBEstimator(ImmutableInterface):
    """Instantiated by :class:`SimpleCoerciveRBReductor`.

    Not to be used directly.
    """

    def __init__(self, estimator_matrix, coercivity_estimator):
        self.estimator_matrix = estimator_matrix
        self.coercivity_estimator = coercivity_estimator
        self.norm = induced_norm(estimator_matrix)

    def estimate(self, U, mu, discretization):
        d = discretization
        if len(U) > 1:
            raise NotImplementedError
        if not d.rhs.parametric:
            CR = np.ones(1)
        else:
            CR = np.array(d.rhs.evaluate_coefficients(mu))

        if not d.operator.parametric:
            CO = np.ones(1)
        else:
            CO = np.array(d.operator.evaluate_coefficients(mu))

        C = np.hstack((CR, np.dot(CO[..., np.newaxis], U.data).ravel()))

        est = self.norm(NumpyVectorSpace.make_array(C))
        if self.coercivity_estimator:
            est /= self.coercivity_estimator(mu)

        return est

    def restricted_to_subbasis(self, dim, discretization):
        d = discretization
        cr = 1 if not d.rhs.parametric else len(d.rhs.operators)
        co = 1 if not d.operator.parametric else len(d.operator.operators)
        old_dim = d.operator.source.dim

        indices = np.concatenate((np.arange(cr),
                                 ((np.arange(co)*old_dim)[..., np.newaxis] + np.arange(dim)).ravel() + cr))
        matrix = self.estimator_matrix._matrix[indices, :][:, indices]

        return SimpleCoerciveRBEstimator(NumpyMatrixOperator(matrix), self.coercivity_estimator)<|MERGE_RESOLUTION|>--- conflicted
+++ resolved
@@ -93,15 +93,9 @@
             residual = self.residual.projected_to_subbasis(residual_range_dims[-1], dim)
             return CoerciveRBEstimator(residual, residual_range_dims, self.coercivity_estimator)
         else:
-<<<<<<< HEAD
-            self.logger.warn('Cannot efficiently reduce to subbasis')
+            self.logger.warning('Cannot efficiently reduce to subbasis')
             return CoerciveRBEstimator(self.residual.projected_to_subbasis(None, dim), None,
                                        self.coercivity_estimator)
-=======
-            self.logger.warning('Cannot efficiently reduce to subbasis')
-            return ReduceCoerciveEstimator(self.residual.projected_to_subbasis(None, dim), None,
-                                           self.coercivity_estimator)
->>>>>>> e914a3e3
 
 
 class SimpleCoerciveRBReductor(GenericRBReductor):
